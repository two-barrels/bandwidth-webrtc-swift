//
//  RTCBandwidth.swift
//
//
//  Created by Michael Hamer on 12/17/20.
//

import Foundation
import WebRTC

public protocol RTCBandwidthDelegate {
    func bandwidth(_ bandwidth: RTCBandwidth, streamAvailable stream: RTCStream)
    func bandwidth(_ bandwidth: RTCBandwidth, streamUnavailable stream: RTCStream)
}

public class RTCBandwidth: NSObject {
    private var signaling: Signaling?
    
    private static let factory: RTCPeerConnectionFactory = {
        RTCInitializeSSL()
        let videoEncoderFactory = RTCDefaultVideoEncoderFactory()
        let videoDecoderFactory = RTCDefaultVideoDecoderFactory()
        
        return RTCPeerConnectionFactory(encoderFactory: videoEncoderFactory, decoderFactory: videoDecoderFactory)
    }()
    
    private let configuration: RTCConfiguration = {
        var configuration = RTCConfiguration()
        configuration.sdpSemantics = .unifiedPlan
        configuration.iceServers = []
        configuration.iceTransportPolicy = .all
        configuration.bundlePolicy = .maxBundle
        configuration.rtcpMuxPolicy = .require
        return configuration
    }()
    
    private let mediaConstraints = RTCMediaConstraints(mandatoryConstraints: nil, optionalConstraints: ["DtlsSrtpKeyAgreement": kRTCMediaConstraintsValueTrue])
    
    // One peer for all published (outgoing) streams, one for all subscribed (incoming) streams.
    private var publishingPeerConnection: RTCPeerConnection?
    private var subscribingPeerConnection: RTCPeerConnection?
    
    // Standard data channels used for platform diagnostics and health checks.
    private var publishHeartbeatDataChannel: RTCDataChannel?
    private var publishDiagnosticsDataChannel: RTCDataChannel?
    private var publishedDataChannels: [String: RTCDataChannel] = [:]
    private var subscribeHeartbeatDataChannel: RTCDataChannel?
    private var subscribeDiagnosticsDataChannel: RTCDataChannel?
    private var subscribedDataChannels: [String: RTCDataChannel] = [:]
    
    // Published (outgoing) streams keyed by media stream id (msid).
    private var publishedStreams: [String: PublishedStream] = [:]
    // Subscribed (incoming) streams keyed by media stream id (msid).
    private var subscribedStreams: [String: StreamMetadata] = [:]
    
    // Keep track of our available streams. Prevents duplicate stream available / unavailable events.
    private var availableMediaStreams: [String: RTCMediaStream] = [:]
    
    #if os(iOS)
    private let audioSession =  RTCAudioSession.sharedInstance()
    #endif
    
    private let audioQueue = DispatchQueue(label: "audio")
    
    public var delegate: RTCBandwidthDelegate?
    
    public override init() {
        super.init()
        
        configureAudioSession()
    }
    
    
    /// Connect to the signaling server to start publishing media.
    /// - Parameters:
    ///   - token: Token returned from Bandwidth's servers giving permission to access WebRTC.
    ///   - completion: The completion handler to call when the connect request is complete.
    public func connect(using token: String, completion: @escaping (Result<(), Error>) -> Void) {
        signaling = Signaling()
        signaling?.delegate = self
        
<<<<<<< HEAD
        let sdkVersion = UserAgent.build(packageName: "BandwidthWebRTCSwift", packageVersion: "0.4.0")
        
        try signaling?.connect(using: token, sdkVersion: sdkVersion) {
            completion()
=======
        signaling?.connect(using: token) { result in
            completion(result)
>>>>>>> dc3a1e25
        }
    }
    
    /// Connect to the signaling server to start publishing media.
    /// - Parameters:
    ///   - url: Complete URL containing everything required to access WebRTC.
    ///   - completion: The completion handler to call when the connect request is complete.
    public func connect(to url: URL, completion: @escaping (Result<(), Error>) -> Void) {
        signaling = Signaling()
        signaling?.delegate = self
        
        signaling?.connect(to: url) { result in
            completion(result)
        }
    }
    
    /// Disconnect from Bandwidth's WebRTC signaling server and remove all connections.
    public func disconnect() {
        signaling?.disconnect()
        cleanupPublishedStreams(publishedStreams: publishedStreams)
        publishingPeerConnection?.close()
        subscribingPeerConnection?.close()
        publishingPeerConnection = nil
        subscribingPeerConnection = nil
    }

    public func publish(alias: String?, completion: @escaping (RTCStream) -> Void) {
        setupPublishingPeerConnection {
            let mediaStream = RTCBandwidth.factory.mediaStream(withStreamId: UUID().uuidString)
            
            let audioTrack = RTCBandwidth.factory.audioTrack(with: RTCBandwidth.factory.audioSource(with: nil), trackId: UUID().uuidString)
            mediaStream.addAudioTrack(audioTrack)
            
            let videoTrack = RTCBandwidth.factory.videoTrack(with: RTCBandwidth.factory.videoSource(), trackId: UUID().uuidString)
            mediaStream.addVideoTrack(videoTrack)
            
            self.addStreamToPublishingPeerConnection(mediaStream: mediaStream)
            
            let publishMetadata = StreamPublishMetadata(alias: alias)
            self.publishedStreams[mediaStream.streamId] = PublishedStream(mediaStream: mediaStream, metadata: publishMetadata)
            
            self.offerPublishSDP { result in
                let stream = RTCStream(mediaTypes: result.streamMetadata[mediaStream.streamId]?.mediaTypes ?? [.application],
                                       mediaStream: mediaStream,
                                       alias: alias,
                                       participantId: nil)
                
                completion(stream)
            }
        }
    }
    
    private func addHeartbeatDataChannel(peerConnection: RTCPeerConnection) -> RTCDataChannel? {
        let configuration = RTCDataChannelConfiguration()
        configuration.channelId = 0
        configuration.isNegotiated = true
        configuration.protocol = "udp"
        
        return peerConnection.dataChannel(forLabel: "__heartbeat__", configuration: configuration)
    }
    
    private func addDiagnosticsDataChannel(peerConnection: RTCPeerConnection) -> RTCDataChannel? {
        let configuration = RTCDataChannelConfiguration()
        configuration.channelId = 1
        configuration.isNegotiated = true
        configuration.protocol = "udp"
        
        let dataChannel = peerConnection.dataChannel(forLabel: "__diagnostics__", configuration: configuration)
        dataChannel?.delegate = self
        
        return dataChannel
    }
    
    private func setupPublishingPeerConnection(completion: @escaping () -> Void) {
        guard publishingPeerConnection == nil else {
            completion()
            return
        }
        
        publishingPeerConnection = RTCBandwidth.factory.peerConnection(with: configuration, constraints: mediaConstraints, delegate: self)
        
        if let publishingPeerConnection = publishingPeerConnection {
            if let heartbeatDataChannel = addHeartbeatDataChannel(peerConnection: publishingPeerConnection) {
                publishedDataChannels[heartbeatDataChannel.label] = heartbeatDataChannel
                publishHeartbeatDataChannel = heartbeatDataChannel
            }
            
            if let diagnosticsDataChannel = addDiagnosticsDataChannel(peerConnection: publishingPeerConnection) {
                publishedDataChannels[diagnosticsDataChannel.label] = diagnosticsDataChannel
                publishDiagnosticsDataChannel = diagnosticsDataChannel
            }
        }
        
        offerPublishSDP { _ in
            
            // (Re)publish any existing media streams.
            for publishedStream in self.publishedStreams {
                self.addStreamToPublishingPeerConnection(mediaStream: publishedStream.value.mediaStream)
                
                self.offerPublishSDP { _ in
                    completion()
                }
            }
            
            completion()
        }
    }
    
    private func setupSubscribingPeerConnection() {
        subscribingPeerConnection = RTCBandwidth.factory.peerConnection(with: configuration, constraints: mediaConstraints, delegate: self)
        
        if let subscribingPeerConnection = subscribingPeerConnection {
            if let heartbeatDataChannel = addHeartbeatDataChannel(peerConnection: subscribingPeerConnection) {
                subscribedDataChannels[heartbeatDataChannel.label] = heartbeatDataChannel
                subscribeHeartbeatDataChannel = heartbeatDataChannel
            }
            
            if let diagnosticsDataChannel = addDiagnosticsDataChannel(peerConnection: subscribingPeerConnection) {
                subscribedDataChannels[diagnosticsDataChannel.label] = diagnosticsDataChannel
                subscribeDiagnosticsDataChannel = diagnosticsDataChannel
            }
        }
    }
    
    private func offerPublishSDP(restartICE: Bool = false, completion: @escaping (OfferSDPResult) -> Void) {
        let mandatoryConstraints = [
            kRTCMediaConstraintsOfferToReceiveAudio: kRTCMediaConstraintsValueFalse,
            kRTCMediaConstraintsOfferToReceiveVideo: kRTCMediaConstraintsValueFalse,
            kRTCMediaConstraintsVoiceActivityDetection: kRTCMediaConstraintsValueTrue,
            kRTCMediaConstraintsIceRestart: restartICE ? kRTCMediaConstraintsValueTrue : kRTCMediaConstraintsValueFalse
        ]
        
        let mediaConstraints = RTCMediaConstraints(mandatoryConstraints: mandatoryConstraints, optionalConstraints: nil)
        
        publishingPeerConnection?.offer(for: mediaConstraints, completionHandler: { localSDPOffer, error in
            guard let localSDPOffer = localSDPOffer else {
                return
            }
            
            let mediaStreams = self.publishedStreams.mapValues { $0.metadata }
            let dataChannels = self.publishedDataChannels.mapValues { DataChannelPublishMetadata(label: $0.label, streamId: $0.channelId) }
            let publishMetadata = PublishMetadata(mediaStreams: mediaStreams, dataChannels: dataChannels)
            
            self.signaling?.offer(sdp: localSDPOffer.sdp, publishMetadata: publishMetadata) { result in
                
                switch result {
                case .success(let result):
                    self.publishingPeerConnection?.setLocalDescription(localSDPOffer) { error in
                        guard let result = result else {
                            return
                        }
                        
                        let sdp = RTCSessionDescription(type: .answer, sdp: result.sdpAnswer)
                        
                        self.publishingPeerConnection?.setRemoteDescription(sdp) { error in
                            completion(result)
                        }
                    }
                case .failure(let error):
                    print(error.localizedDescription)
                }
            }
        })
    }
    
    /// Stops the signaling server from publishing `streamId` and removes associated tracks.
    ///
    /// - Parameter streamId: The stream ids for the published streams.
    public func unpublish(streamIds: [String], completion: @escaping () -> Void) {
        let publishedStreams = self.publishedStreams.filter { streamIds.contains($0.key) }
        cleanupPublishedStreams(publishedStreams: publishedStreams)
        
        offerPublishSDP { _ in
            completion()
        }
    }
    
    private func addStreamToPublishingPeerConnection(mediaStream: RTCMediaStream) {
        for track in mediaStream.audioTracks + mediaStream.videoTracks {
            let transceiverInit = RTCRtpTransceiverInit()
            transceiverInit.direction = .sendOnly
            transceiverInit.streamIds = [mediaStream.streamId]

            publishingPeerConnection?.addTransceiver(with: track, init: transceiverInit)
        }
    }
    
    private func cleanupPublishedStreams(publishedStreams: [String: PublishedStream]) {
        for publishedStream in publishedStreams {
            let transceivers = publishingPeerConnection?.transceivers ?? []
            for transceiver in transceivers {
                let mediaStream = publishedStream.value.mediaStream
                
                for audioTrack in mediaStream.audioTracks {
                    if transceiver.sender.track == audioTrack {
                        publishingPeerConnection?.removeTrack(transceiver.sender)
                        transceiver.stopInternal()
                    }
                }
                
                for videoTrack in mediaStream.videoTracks {
                    if transceiver.sender.track == videoTrack {
                        publishingPeerConnection?.removeTrack(transceiver.sender)
                        transceiver.stopInternal()
                    }
                }
            }
            self.publishedStreams.removeValue(forKey: publishedStream.key)
        }
    }
    
    // MARK: Media
    
    func configureAudioSession() {
        #if os(iOS)
        audioSession.lockForConfiguration()
        
        defer {
            audioSession.unlockForConfiguration()
        }
        
        do {
            try audioSession.setCategory(AVAudioSession.Category.playAndRecord.rawValue)
            try audioSession.setMode(AVAudioSession.Mode.voiceChat.rawValue)
        } catch let error {
            debugPrint("Error updating AVAudioSession category: \(error.localizedDescription)")
        }
        #endif
    }
    
    #if os(iOS)
    /// Determine whether the device's speaker should be in an enabled state.
    ///
    /// - Parameter isEnabled: A Boolean value indicating whether the device's speaker is in the enabled state.
    public func setSpeaker(_ isEnabled: Bool) {
        audioQueue.async {
            defer {
                RTCAudioSession.sharedInstance().unlockForConfiguration()
            }
            
            RTCAudioSession.sharedInstance().lockForConfiguration()
            do {
                try RTCAudioSession.sharedInstance().overrideOutputAudioPort(isEnabled ? .speaker : .none)
            } catch {
                debugPrint(error.localizedDescription)
            }
        }
    }
    #endif
    
    private func handleSubscribeOfferSDP(parameters: SDPOfferParams, completion: @escaping () -> Void) {
        subscribedStreams = parameters.streamMetadata
        
        if subscribingPeerConnection == nil {
            setupSubscribingPeerConnection()
        }
        
        let mungedSDP = setSDPMediaSetup(sdp: parameters.sdpOffer, considerDirection: true, withTemplate: "a=setup:actpass")
        let mungedSessionDescription = RTCSessionDescription(type: .offer, sdp: mungedSDP)
        
        subscribingPeerConnection?.setRemoteDescription(mungedSessionDescription) { error in
            if let error = error {
                debugPrint(error.localizedDescription)
            } else {
                self.subscribingPeerConnection?.answer(for: self.mediaConstraints) { sessionDescription, error in
                    if let error = error {
                        debugPrint(error.localizedDescription)
                    } else {
                        guard let sessionDescription = sessionDescription else {
                            return
                        }
                        
                        let mungedSDP = self.setSDPMediaSetup(sdp: sessionDescription.sdp, considerDirection: false, withTemplate: "a=setup:passive")
                        let mungedSessionDescription = RTCSessionDescription(type: sessionDescription.type, sdp: mungedSDP)
                        
                        self.subscribingPeerConnection?.setLocalDescription(mungedSessionDescription) { error in
                            if let error = error {
                                debugPrint(error.localizedDescription)
                            } else {
                                self.signaling?.answer(sdp: mungedSessionDescription.sdp) { _ in
                                    completion()
                                }
                            }
                        }
                    }
                }
            }
        }
    }
    
    private func setSDPMediaSetup(sdp: String, considerDirection: Bool, withTemplate template: String) -> String {
        var mungedSDP = sdp
        
        // Match all media descriptions within the sdp.
        let mediaMatches = sdp.matches(pattern: "m=.*?(?=m=|$)", options: .dotMatchesLineSeparators)
        
        // Iterate the media descriptions in reverse as we'll potentially be modifying them.
        for mediaMatch in mediaMatches.reversed() {
            guard let mediaRange = Range(mediaMatch.range, in: sdp) else {
                continue
            }
            
            let media = sdp[mediaRange]
            
            // Either do not consider the direction or only act on media descriptions without a direction.
            if !considerDirection || !String(media).isMatch(pattern: "a=(?:sendrecv|recvonly|sendonly|inactive)") {
                if let replaceRegex = try? NSRegularExpression(pattern: "a=setup:(?:active)", options: .caseInsensitive) {
                    mungedSDP = replaceRegex.stringByReplacingMatches(in: mungedSDP, options: [], range: mediaMatch.range, withTemplate: template)
                }
            }
        }
        
        return mungedSDP
    }
}

extension RTCBandwidth: RTCPeerConnectionDelegate {
    public func peerConnection(_ peerConnection: RTCPeerConnection, didChange stateChanged: RTCSignalingState) {
        
    }
    
    @available(*, deprecated)
    public func peerConnection(_ peerConnection: RTCPeerConnection, didAdd stream: RTCMediaStream) {
        
    }
    
    @available(*, deprecated)
    public func peerConnection(_ peerConnection: RTCPeerConnection, didRemove stream: RTCMediaStream) {
        
    }
    
    public func peerConnectionShouldNegotiate(_ peerConnection: RTCPeerConnection) {
        
    }
    
    public func peerConnection(_ peerConnection: RTCPeerConnection, didChange newState: RTCIceConnectionState) {
        
    }
    
    public func peerConnection(_ peerConnection: RTCPeerConnection, didChange newState: RTCIceGatheringState) {
        
    }
    
    public func peerConnection(_ peerConnection: RTCPeerConnection, didGenerate candidate: RTCIceCandidate) {
        
    }
    
    public func peerConnection(_ peerConnection: RTCPeerConnection, didRemove candidates: [RTCIceCandidate]) {
        
    }
    
    public func peerConnection(_ peerConnection: RTCPeerConnection, didOpen dataChannel: RTCDataChannel) {
        
    }
    
    public func peerConnection(_ peerConnection: RTCPeerConnection, didAdd rtpReceiver: RTCRtpReceiver, streams mediaStreams: [RTCMediaStream]) {
        guard subscribingPeerConnection == peerConnection else {
            return
        }
        
        for mediaStream in mediaStreams {
            if availableMediaStreams.updateValue(mediaStream, forKey: mediaStream.streamId) == nil {
                let subscribedStream = subscribedStreams[mediaStream.streamId]
                
                let stream = RTCStream(mediaTypes: subscribedStream?.mediaTypes ?? [],
                                    mediaStream: mediaStream,
                                    alias: subscribedStream?.alias,
                                    participantId: subscribedStream?.participantId)
                
                delegate?.bandwidth(self, streamAvailable: stream)
            }
        }
    }
    
    public func peerConnection(_ peerConnection: RTCPeerConnection, didRemove rtpReceiver: RTCRtpReceiver) {
        guard subscribingPeerConnection == peerConnection else {
            return
        }
        
        guard let track = rtpReceiver.track else {
            return
        }
        
        let availableMediaStream = availableMediaStreams
            .first { $0.value.audioTracks.contains { $0.trackId == track.trackId } || $0.value.videoTracks.contains { $0.trackId == track.trackId } }
        
        if let availableMediaStream = availableMediaStream {
            let mediaStream = availableMediaStream.value
            
            let subscribedStream = subscribedStreams[mediaStream.streamId]
            
            let stream = RTCStream(mediaTypes: subscribedStream?.mediaTypes ?? [],
                                mediaStream: mediaStream,
                                alias: subscribedStream?.alias,
                                participantId: subscribedStream?.participantId)
            
            delegate?.bandwidth(self, streamUnavailable: stream)
            
            availableMediaStreams.removeValue(forKey: mediaStream.streamId)
        }
    }
    
    public func peerConnection(_ peerConnection: RTCPeerConnection, didChange newState: RTCPeerConnectionState) {
        guard publishingPeerConnection == peerConnection else {
            return
        }
        
        if newState == .failed {
            offerPublishSDP(restartICE: true) { _ in
                
            }
        }
    }
}

extension RTCBandwidth: RTCDataChannelDelegate {
    public func dataChannelDidChangeState(_ dataChannel: RTCDataChannel) {
        
    }
    
    public func dataChannel(_ dataChannel: RTCDataChannel, didReceiveMessageWith buffer: RTCDataBuffer) {
        debugPrint("Diagnostics Received: \(String(data: buffer.data, encoding: .utf8) ?? "")")
    }
}

extension RTCBandwidth: SignalingDelegate {
    func signaling(_ signaling: Signaling, didRecieveOfferSDP parameters: SDPOfferParams) {
        handleSubscribeOfferSDP(parameters: parameters) {
            
        }
    }
}<|MERGE_RESOLUTION|>--- conflicted
+++ resolved
@@ -79,15 +79,10 @@
         signaling = Signaling()
         signaling?.delegate = self
         
-<<<<<<< HEAD
         let sdkVersion = UserAgent.build(packageName: "BandwidthWebRTCSwift", packageVersion: "0.4.0")
         
         try signaling?.connect(using: token, sdkVersion: sdkVersion) {
             completion()
-=======
-        signaling?.connect(using: token) { result in
-            completion(result)
->>>>>>> dc3a1e25
         }
     }
     
